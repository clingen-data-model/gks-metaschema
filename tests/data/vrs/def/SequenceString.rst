--- conflicted
+++ resolved
@@ -2,10 +2,7 @@
     significantly in future releases. Maturity levels are described in
     the :ref:`maturity-model`.
 
-<<<<<<< HEAD
-=======
-                    
->>>>>>> 2ee0928c
+
 **Computational Definition**
 
 A character string of :ref:`Residues <Residue>` that represents a biological sequence using the conventional sequence order (5’-to-3’ for nucleic acid sequences, and amino-to-carboxyl for amino acid sequences). IUPAC ambiguity codes are permitted in Sequence Strings.