.. warning:: This data class is at a **draft** maturity level and may change
    significantly in future releases. Maturity levels are described in
    the :ref:`maturity-model`.

<<<<<<< HEAD
=======
                    
>>>>>>> 2ee0928c
**Computational Definition**

The `Adjacency` class can represent either the termination of a sequence or the adjoining of the end of a sequence with the beginning of an adjacent sequence, potentially with an intervening linker sequence.

**GA4GH Digest**

.. list-table::
    :class: clean-wrap
    :header-rows: 1
    :align: left
    :widths: auto

    *  - Prefix
       - Keys

    *  - AJ
       - ['adjoinedSequences', 'linker', 'type']


**Information Model**

Some Adjacency attributes are inherited from :ref:`Variation`.

.. list-table::
   :class: clean-wrap
   :header-rows: 1
   :align: left
   :widths: auto

   *  - Field
      - Flags
      - Type
      - Limits
      - Description
   *  - id
      - 
      - string
      - 0..1
      - The 'logical' identifier of the entity in the system of record, e.g. a UUID. This 'id' is  unique within a given system. The identified entity may have a different 'id' in a different  system, or may refer to an 'id' for the shared concept in another system (e.g. a CURIE).
   *  - label
      - 
      - string
      - 0..1
      - A primary label for the entity.
   *  - description
      - 
      - string
      - 0..1
      - A free-text description of the entity.
   *  - extensions
      - 
                        .. raw:: html

                            <span style="background-color: #B2DFEE; color: black; padding: 2px 6px; border: 1px solid black; border-radius: 3px; font-weight: bold; display: block; margin-bottom: 5px;">OL</span>
      - :ref:`Extension`
      - 0..m
      - 
   *  - type
      - 
      - string
      - 0..1
      - MUST be "Adjacency".
   *  - digest
      - 
      - string
      - 0..1
      - A sha512t24u digest created using the VRS Computed Identifier algorithm.
   *  - expressions
      - 
                        .. raw:: html

                            <span style="background-color: #B2DFEE; color: black; padding: 2px 6px; border: 1px solid black; border-radius: 3px; font-weight: bold; display: block; margin-bottom: 5px;">UL</span>
      - :ref:`Expression`
      - 0..m
      - 
   *  - adjoinedSequences
      - 
                        .. raw:: html

                            <span style="background-color: #B2DFEE; color: black; padding: 2px 6px; border: 1px solid black; border-radius: 3px; font-weight: bold; display: block; margin-bottom: 5px;">OL</span>
      - :ref:`IRI` | :ref:`Location`
      - 1..2
      - The terminal sequence or pair of adjoined sequences that defines in the adjacency.
   *  - linker
      - 
      - :ref:`SequenceExpression`
      - 0..1
      - The sequence found between adjoined sequences.<|MERGE_RESOLUTION|>--- conflicted
+++ resolved
@@ -2,10 +2,7 @@
     significantly in future releases. Maturity levels are described in
     the :ref:`maturity-model`.
 
-<<<<<<< HEAD
-=======
-                    
->>>>>>> 2ee0928c
+
 **Computational Definition**
 
 The `Adjacency` class can represent either the termination of a sequence or the adjoining of the end of a sequence with the beginning of an adjacent sequence, potentially with an intervening linker sequence.
@@ -41,48 +38,48 @@
       - Limits
       - Description
    *  - id
-      - 
+      -
       - string
       - 0..1
       - The 'logical' identifier of the entity in the system of record, e.g. a UUID. This 'id' is  unique within a given system. The identified entity may have a different 'id' in a different  system, or may refer to an 'id' for the shared concept in another system (e.g. a CURIE).
    *  - label
-      - 
+      -
       - string
       - 0..1
       - A primary label for the entity.
    *  - description
-      - 
+      -
       - string
       - 0..1
       - A free-text description of the entity.
    *  - extensions
-      - 
+      -
                         .. raw:: html
 
                             <span style="background-color: #B2DFEE; color: black; padding: 2px 6px; border: 1px solid black; border-radius: 3px; font-weight: bold; display: block; margin-bottom: 5px;">OL</span>
       - :ref:`Extension`
       - 0..m
-      - 
+      -
    *  - type
-      - 
+      -
       - string
       - 0..1
       - MUST be "Adjacency".
    *  - digest
-      - 
+      -
       - string
       - 0..1
       - A sha512t24u digest created using the VRS Computed Identifier algorithm.
    *  - expressions
-      - 
+      -
                         .. raw:: html
 
                             <span style="background-color: #B2DFEE; color: black; padding: 2px 6px; border: 1px solid black; border-radius: 3px; font-weight: bold; display: block; margin-bottom: 5px;">UL</span>
       - :ref:`Expression`
       - 0..m
-      - 
+      -
    *  - adjoinedSequences
-      - 
+      -
                         .. raw:: html
 
                             <span style="background-color: #B2DFEE; color: black; padding: 2px 6px; border: 1px solid black; border-radius: 3px; font-weight: bold; display: block; margin-bottom: 5px;">OL</span>
@@ -90,7 +87,7 @@
       - 1..2
       - The terminal sequence or pair of adjoined sequences that defines in the adjacency.
    *  - linker
-      - 
+      -
       - :ref:`SequenceExpression`
       - 0..1
       - The sequence found between adjoined sequences.