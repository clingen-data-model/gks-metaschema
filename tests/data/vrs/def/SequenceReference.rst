.. warning:: This data class is at a **draft** maturity level and may change
    significantly in future releases. Maturity levels are described in
    the :ref:`maturity-model`.

<<<<<<< HEAD
=======
                    
>>>>>>> 2ee0928c
**Computational Definition**

A sequence of nucleic or amino acid character codes.

**GA4GH Digest**

.. list-table::
    :class: clean-wrap
    :header-rows: 1
    :align: left
    :widths: auto

    *  - Prefix
       - Keys

    *  - None
       - []


**Information Model**

Some SequenceReference attributes are inherited from :ref:`gks.core:Entity`.

.. list-table::
   :class: clean-wrap
   :header-rows: 1
   :align: left
   :widths: auto

   *  - Field
      - Flags
      - Type
      - Limits
      - Description
   *  - id
      - 
      - string
      - 0..1
      - The 'logical' identifier of the entity in the system of record, e.g. a UUID. This 'id' is  unique within a given system. The identified entity may have a different 'id' in a different  system, or may refer to an 'id' for the shared concept in another system (e.g. a CURIE).
   *  - label
      - 
      - string
      - 0..1
      - A primary label for the entity.
   *  - description
      - 
      - string
      - 0..1
      - A free-text description of the entity.
   *  - extensions
      - 
                        .. raw:: html

                            <span style="background-color: #B2DFEE; color: black; padding: 2px 6px; border: 1px solid black; border-radius: 3px; font-weight: bold; display: block; margin-bottom: 5px;">OL</span>
      - :ref:`Extension`
      - 0..m
      - 
   *  - type
      - 
      - string
      - 0..1
      - 
   *  - refgetAccession
      - 
      - string
      - 1..1
      - A `GA4GH RefGet <http://samtools.github.io/hts-specs/refget.html>` identifier for the referenced sequence,  using the sha512t24u digest.
   *  - residueAlphabet
      - 
      - string
      - 0..1
      - The interpretation of the character codes referred to by the refget accession, where "aa" specifies an amino acid character set, and "na" specifies a nucleic acid character set.<|MERGE_RESOLUTION|>--- conflicted
+++ resolved
@@ -2,10 +2,7 @@
     significantly in future releases. Maturity levels are described in
     the :ref:`maturity-model`.
 
-<<<<<<< HEAD
-=======
-                    
->>>>>>> 2ee0928c
+
 **Computational Definition**
 
 A sequence of nucleic or amino acid character codes.
@@ -41,40 +38,40 @@
       - Limits
       - Description
    *  - id
-      - 
+      -
       - string
       - 0..1
       - The 'logical' identifier of the entity in the system of record, e.g. a UUID. This 'id' is  unique within a given system. The identified entity may have a different 'id' in a different  system, or may refer to an 'id' for the shared concept in another system (e.g. a CURIE).
    *  - label
-      - 
+      -
       - string
       - 0..1
       - A primary label for the entity.
    *  - description
-      - 
+      -
       - string
       - 0..1
       - A free-text description of the entity.
    *  - extensions
-      - 
+      -
                         .. raw:: html
 
                             <span style="background-color: #B2DFEE; color: black; padding: 2px 6px; border: 1px solid black; border-radius: 3px; font-weight: bold; display: block; margin-bottom: 5px;">OL</span>
       - :ref:`Extension`
       - 0..m
-      - 
+      -
    *  - type
-      - 
+      -
       - string
       - 0..1
-      - 
+      -
    *  - refgetAccession
-      - 
+      -
       - string
       - 1..1
       - A `GA4GH RefGet <http://samtools.github.io/hts-specs/refget.html>` identifier for the referenced sequence,  using the sha512t24u digest.
    *  - residueAlphabet
-      - 
+      -
       - string
       - 0..1
       - The interpretation of the character codes referred to by the refget accession, where "aa" specifies an amino acid character set, and "na" specifies a nucleic acid character set.