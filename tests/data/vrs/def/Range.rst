--- conflicted
+++ resolved
@@ -2,10 +2,7 @@
     significantly in future releases. Maturity levels are described in
     the :ref:`maturity-model`.
 
-<<<<<<< HEAD
-=======
-                    
->>>>>>> 2ee0928c
+
 **Computational Definition**
 
 An inclusive range of values bounded by one or more integers.