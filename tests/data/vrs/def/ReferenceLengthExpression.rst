.. warning:: This data class is at a **draft** maturity level and may change
    significantly in future releases. Maturity levels are described in
    the :ref:`maturity-model`.

<<<<<<< HEAD
=======
                    
>>>>>>> 2ee0928c
**Computational Definition**

An expression of a length of a sequence from a repeating reference.

**GA4GH Digest**

.. list-table::
    :class: clean-wrap
    :header-rows: 1
    :align: left
    :widths: auto

    *  - Prefix
       - Keys

    *  - None
       - ['length', 'repeatSubunitLength', 'type']


**Information Model**

Some ReferenceLengthExpression attributes are inherited from :ref:`SequenceExpression`.

.. list-table::
   :class: clean-wrap
   :header-rows: 1
   :align: left
   :widths: auto

   *  - Field
      - Flags
      - Type
      - Limits
      - Description
   *  - id
      - 
      - string
      - 0..1
      - The 'logical' identifier of the entity in the system of record, e.g. a UUID. This 'id' is  unique within a given system. The identified entity may have a different 'id' in a different  system, or may refer to an 'id' for the shared concept in another system (e.g. a CURIE).
   *  - label
      - 
      - string
      - 0..1
      - A primary label for the entity.
   *  - description
      - 
      - string
      - 0..1
      - A free-text description of the entity.
   *  - extensions
      - 
                        .. raw:: html

                            <span style="background-color: #B2DFEE; color: black; padding: 2px 6px; border: 1px solid black; border-radius: 3px; font-weight: bold; display: block; margin-bottom: 5px;">OL</span>
      - :ref:`Extension`
      - 0..m
      - 
   *  - type
      - 
      - string
      - 1..1
      - MUST be "ReferenceLengthExpression"
   *  - length
      - 
      - integer | :ref:`Range`
      - 1..1
      - The number of residues in the expressed sequence.
   *  - sequence
      - 
      - :ref:`SequenceString`
      - 0..1
      - the :ref:`Sequence` encoded by the Reference Length Expression.
   *  - repeatSubunitLength
      - 
      - integer
      - 1..1
      - The number of residues in the repeat subunit.<|MERGE_RESOLUTION|>--- conflicted
+++ resolved
@@ -2,10 +2,7 @@
     significantly in future releases. Maturity levels are described in
     the :ref:`maturity-model`.
 
-<<<<<<< HEAD
-=======
-                    
->>>>>>> 2ee0928c
+
 **Computational Definition**
 
 An expression of a length of a sequence from a repeating reference.
@@ -41,45 +38,45 @@
       - Limits
       - Description
    *  - id
-      - 
+      -
       - string
       - 0..1
       - The 'logical' identifier of the entity in the system of record, e.g. a UUID. This 'id' is  unique within a given system. The identified entity may have a different 'id' in a different  system, or may refer to an 'id' for the shared concept in another system (e.g. a CURIE).
    *  - label
-      - 
+      -
       - string
       - 0..1
       - A primary label for the entity.
    *  - description
-      - 
+      -
       - string
       - 0..1
       - A free-text description of the entity.
    *  - extensions
-      - 
+      -
                         .. raw:: html
 
                             <span style="background-color: #B2DFEE; color: black; padding: 2px 6px; border: 1px solid black; border-radius: 3px; font-weight: bold; display: block; margin-bottom: 5px;">OL</span>
       - :ref:`Extension`
       - 0..m
-      - 
+      -
    *  - type
-      - 
+      -
       - string
       - 1..1
       - MUST be "ReferenceLengthExpression"
    *  - length
-      - 
+      -
       - integer | :ref:`Range`
       - 1..1
       - The number of residues in the expressed sequence.
    *  - sequence
-      - 
+      -
       - :ref:`SequenceString`
       - 0..1
       - the :ref:`Sequence` encoded by the Reference Length Expression.
    *  - repeatSubunitLength
-      - 
+      -
       - integer
       - 1..1
       - The number of residues in the repeat subunit.