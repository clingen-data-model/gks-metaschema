--- conflicted
+++ resolved
@@ -2,10 +2,7 @@
     significantly in future releases. Maturity levels are described in
     the :ref:`maturity-model`.
 
-<<<<<<< HEAD
-=======
-                    
->>>>>>> 2ee0928c
+
 **Computational Definition**
 
 A :ref:`Location` defined by an interval on a referenced :ref:`Sequence`.
@@ -41,50 +38,50 @@
       - Limits
       - Description
    *  - id
-      - 
+      -
       - string
       - 0..1
       - The 'logical' identifier of the entity in the system of record, e.g. a UUID. This 'id' is  unique within a given system. The identified entity may have a different 'id' in a different  system, or may refer to an 'id' for the shared concept in another system (e.g. a CURIE).
    *  - label
-      - 
+      -
       - string
       - 0..1
       - A primary label for the entity.
    *  - description
-      - 
+      -
       - string
       - 0..1
       - A free-text description of the entity.
    *  - extensions
-      - 
+      -
                         .. raw:: html
 
                             <span style="background-color: #B2DFEE; color: black; padding: 2px 6px; border: 1px solid black; border-radius: 3px; font-weight: bold; display: block; margin-bottom: 5px;">OL</span>
       - :ref:`Extension`
       - 0..m
-      - 
+      -
    *  - type
-      - 
+      -
       - string
       - 0..1
       - MUST be "SequenceLocation"
    *  - digest
-      - 
+      -
       - string
       - 0..1
       - A sha512t24u digest created using the VRS Computed Identifier algorithm.
    *  - sequenceReference
-      - 
+      -
       - :ref:`IRI` | :ref:`SequenceReference`
       - 0..1
       - A :ref:`SequenceReference`.
    *  - start
-      - 
+      -
       - integer | :ref:`Range`
       - 0..1
       - The start coordinate or range of the SequenceLocation. The minimum value of this coordinate or range is 0. MUST represent a coordinate or range less than or equal to the value of `end`.
    *  - end
-      - 
+      -
       - integer | :ref:`Range`
       - 0..1
       - The end coordinate or range of the SequenceLocation. The minimum value of this coordinate or range is 0. MUST represent a coordinate or range greater than or equal to the value of `start`.